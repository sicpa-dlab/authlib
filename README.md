<a href="https://authlib.org/"><img src="https://authlib.org/logo.png" align="right" width="140" /></a>

# Authlib

<a href="https://travis-ci.org/lepture/authlib"><img src="https://api.travis-ci.org/lepture/authlib.svg?branch=master" alt="Build Status"></a>
<a href="https://codecov.io/gh/lepture/authlib?branch=master"><img src="https://codecov.io/gh/lepture/authlib/branch/master/graph/badge.svg" alt="Coverage Status"></a>
<a href="https://pypi.python.org/pypi/authlib/"><img src="https://img.shields.io/pypi/wheel/authlib.svg?style=flat" alt="Wheel Status"></a>

Authlib is an ambitious authentication library for OAuth 1, OAuth 2, OpenID
clients, servers and more.

Authlib is compatible with Python2.7+ and Python3.5+.

## Spec Implementations

Lovely features that Authlib has built-in:

- [x] RFC5849: The OAuth 1.0 Protocol
- [x] RFC6749: The OAuth 2.0 Authorization Framework
- [x] RFC6750: The OAuth 2.0 Authorization Framework: Bearer Token Usage
- [x] RFC7009: OAuth 2.0 Token Revocation
- [ ] RFC7662: OAuth 2.0 Token Introspection
- [ ] OpenID Connect 1.0 (Client is supported)

And more will be added.

## Framework Integrations

Framework integrations with current specification implementations:

- [x] Requests OAuth 1 Session
- [x] Requests OAuth 2 Session
- [x] Flask OAuth 1/2 Client
- [x] Django OAuth 1/2 Client
- [x] Flask OAuth 1 Server
- [x] Flask OAuth 2 Server
- [ ] Django OAuth 1 Server
- [ ] Django OAuth 2 Server


## Security Reporting

If you found security bugs which can not be public, please send me
email at <me@lepture.com>. Attachment with patch is welcome.

## Useful Links

1. Take a look at [Authlib Homepage](https://authlib.org/)
<<<<<<< HEAD
2. Stay tuned with [Authlib Newsletter](https://tinyletter.com/authlib)
3. Get more information with [Authlib Documentation](https://docs.authlib.org/)
4. Have a taste with [Authlib Playground](https://play.authlib.org/)
=======
2. Get more information with [Authlib Documentation](https://docs.authlib.org/)
3. Have a taste with [Authlib Playground](https://play.authlib.org/)
4. Stay tuned with [Authlib Newsletter](https://tinyletter.com/authlib)
5. Get latest news via [Authlib on Twitter](https://twitter.com/authlib)
6. Ask questions on StackOverflow with [Authlib Tag](https://stackoverflow.com/questions/tagged/authlib)
>>>>>>> 9c28f333

## License

Authlib is licensed under LGPLv3. Please see LICENSE for licensing details.

If this license does not fit your company, consider to purchase a commercial
license.

Find more information on <https://authlib.org/support#commercial-license><|MERGE_RESOLUTION|>--- conflicted
+++ resolved
@@ -46,17 +46,11 @@
 ## Useful Links
 
 1. Take a look at [Authlib Homepage](https://authlib.org/)
-<<<<<<< HEAD
-2. Stay tuned with [Authlib Newsletter](https://tinyletter.com/authlib)
-3. Get more information with [Authlib Documentation](https://docs.authlib.org/)
-4. Have a taste with [Authlib Playground](https://play.authlib.org/)
-=======
 2. Get more information with [Authlib Documentation](https://docs.authlib.org/)
 3. Have a taste with [Authlib Playground](https://play.authlib.org/)
 4. Stay tuned with [Authlib Newsletter](https://tinyletter.com/authlib)
 5. Get latest news via [Authlib on Twitter](https://twitter.com/authlib)
 6. Ask questions on StackOverflow with [Authlib Tag](https://stackoverflow.com/questions/tagged/authlib)
->>>>>>> 9c28f333
 
 ## License
 
